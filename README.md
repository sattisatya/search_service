--- conflicted
+++ resolved
@@ -402,12 +402,8 @@
 **Response**
 ```json
 {
-<<<<<<< HEAD
   "document_id": "7e8e1ef877f9535dc6faa9b0015d9d42",
   "chat_id": "e0174c48-7d20-431e-a1fe-8d261d5e426b"
-=======
-  "document_id": "7e8e1ef877f9535dc6faa9b0015d9d42"
->>>>>>> de33b9e4
 }
 ```
 #### ``POST /upload/ask``
@@ -453,6 +449,33 @@
     chat_type: Literal["question", "insight"] = "question" 
 ```
 
+#### `FileUploadQuestionsRequest`
+```python
+
+class QAPair(BaseModel):
+    question: str
+    answer: str
+
+class FileUploadQuestionRequest(BaseModel):
+    document_ids: Optional[List[str]] = None
+    question: str
+    prior_history: Optional[List[QAPair]] = None  # client-managed lightweight context
+```
+
+
+
+### Response Models
+
+#### `SearchResponse`
+```python
+class SearchResponse(BaseModel):
+    question: str
+    answer: str
+    follow_up_questions: List[str]
+    chat_id: str                  # NEW (returned only when created)
+    chat_type: Literal["question", "insight"]
+    title: Optional[str] = None   # NEW (returned only when created)
+```
 #### `FileUploadQuestionsRequest`
 ```python
 
@@ -508,6 +531,15 @@
     answer: str
     ts: Optional[int] = None  # unix timestamp (user_id removed from each item)
 ```
+#### `FileUploadQuestionsResponse`
+```python
+class FileUploadQuestionResponse(BaseModel):
+    question: str
+    answer: str
+    processing_time: float
+    follow_up_questions: List[str]
+```
+
 #### `FileUploadQuestionsResponse`
 ```python
 class FileUploadQuestionResponse(BaseModel):
